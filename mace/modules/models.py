###########################################################################################
# Implementation of MACE models and other models based E(3)-Equivariant MPNNs
# Authors: Ilyes Batatia, Gregor Simm
# This program is distributed under the MIT License (see MIT.md)
###########################################################################################

from typing import Any, Callable, Dict, List, Optional, Type, Union

import numpy as np
import torch
from e3nn import o3
from e3nn.util.jit import compile_mode

from mace.modules.radial import ZBLBasis
from mace.tools.scatter import scatter_sum

from .blocks import (
    AtomicEnergiesBlock,
    EquivariantProductBasisBlock,
    InteractionBlock,
    LinearDipoleReadoutBlock,
    LinearNodeEmbeddingBlock,
    LinearReadoutBlock,
    NonLinearDipoleReadoutBlock,
    NonLinearReadoutBlock,
    RadialEmbeddingBlock,
    ScaleShiftBlock,
)
from .utils import (
    compute_fixed_charge_dipole,
    get_atomic_virials_stresses,
    get_edge_vectors_and_lengths,
    get_outputs,
    get_symmetric_displacement,
    prepare_graph,
)

# pylint: disable=C0302


@compile_mode("script")
class MACE(torch.nn.Module):
    def __init__(
        self,
        r_max: float,
        num_bessel: int,
        num_polynomial_cutoff: int,
        max_ell: int,
        interaction_cls: Type[InteractionBlock],
        interaction_cls_first: Type[InteractionBlock],
        num_interactions: int,
        num_elements: int,
        hidden_irreps: o3.Irreps,
        MLP_irreps: o3.Irreps,
        atomic_energies: np.ndarray,
        avg_num_neighbors: float,
        atomic_numbers: List[int],
        correlation: Union[int, List[int]],
        gate: Optional[Callable],
        pair_repulsion: bool = False,
        distance_transform: str = "None",
        radial_MLP: Optional[List[int]] = None,
        radial_type: Optional[str] = "bessel",
        heads: Optional[List[str]] = None,
        cueq_config: Optional[Dict[str, Any]] = None,
    ):
        super().__init__()
        self.register_buffer(
            "atomic_numbers", torch.tensor(atomic_numbers, dtype=torch.int64)
        )
        self.register_buffer(
            "r_max", torch.tensor(r_max, dtype=torch.get_default_dtype())
        )
        self.register_buffer(
            "num_interactions", torch.tensor(num_interactions, dtype=torch.int64)
        )
        if heads is None:
            heads = ["Default"]
        self.heads = heads
        if isinstance(correlation, int):
            correlation = [correlation] * num_interactions
        # Embedding
        node_attr_irreps = o3.Irreps([(num_elements, (0, 1))])
        node_feats_irreps = o3.Irreps([(hidden_irreps.count(o3.Irrep(0, 1)), (0, 1))])
        self.node_embedding = LinearNodeEmbeddingBlock(
            irreps_in=node_attr_irreps,
            irreps_out=node_feats_irreps,
            cueq_config=cueq_config,
        )
        self.radial_embedding = RadialEmbeddingBlock(
            r_max=r_max,
            num_bessel=num_bessel,
            num_polynomial_cutoff=num_polynomial_cutoff,
            radial_type=radial_type,
            distance_transform=distance_transform,
        )
        edge_feats_irreps = o3.Irreps(f"{self.radial_embedding.out_dim}x0e")
        if pair_repulsion:
            self.pair_repulsion_fn = ZBLBasis(p=num_polynomial_cutoff)
            self.pair_repulsion = True

        sh_irreps = o3.Irreps.spherical_harmonics(max_ell)
        num_features = hidden_irreps.count(o3.Irrep(0, 1))
        interaction_irreps = (sh_irreps * num_features).sort()[0].simplify()
        self.spherical_harmonics = o3.SphericalHarmonics(
            sh_irreps, normalize=True, normalization="component"
        )
        if radial_MLP is None:
            radial_MLP = [64, 64, 64]
        # Interactions and readout
        self.atomic_energies_fn = AtomicEnergiesBlock(atomic_energies)

        inter = interaction_cls_first(
            node_attrs_irreps=node_attr_irreps,
            node_feats_irreps=node_feats_irreps,
            edge_attrs_irreps=sh_irreps,
            edge_feats_irreps=edge_feats_irreps,
            target_irreps=interaction_irreps,
            hidden_irreps=hidden_irreps,
            avg_num_neighbors=avg_num_neighbors,
            radial_MLP=radial_MLP,
            cueq_config=cueq_config,
        )
        self.interactions = torch.nn.ModuleList([inter])

        # Use the appropriate self connection at the first layer for proper E0
        use_sc_first = False
        if "Residual" in str(interaction_cls_first):
            use_sc_first = True

        node_feats_irreps_out = inter.target_irreps
        prod = EquivariantProductBasisBlock(
            node_feats_irreps=node_feats_irreps_out,
            target_irreps=hidden_irreps,
            correlation=correlation[0],
            num_elements=num_elements,
            use_sc=use_sc_first,
            cueq_config=cueq_config,
        )
        self.products = torch.nn.ModuleList([prod])

        self.readouts = torch.nn.ModuleList()
        self.readouts.append(
            LinearReadoutBlock(
                hidden_irreps, o3.Irreps(f"{len(heads)}x0e"), cueq_config
            )
        )

        for i in range(num_interactions - 1):
            if i == num_interactions - 2:
                hidden_irreps_out = str(
                    hidden_irreps[0]
                )  # Select only scalars for last layer
            else:
                hidden_irreps_out = hidden_irreps
            inter = interaction_cls(
                node_attrs_irreps=node_attr_irreps,
                node_feats_irreps=hidden_irreps,
                edge_attrs_irreps=sh_irreps,
                edge_feats_irreps=edge_feats_irreps,
                target_irreps=interaction_irreps,
                hidden_irreps=hidden_irreps_out,
                avg_num_neighbors=avg_num_neighbors,
                radial_MLP=radial_MLP,
                cueq_config=cueq_config,
            )
            self.interactions.append(inter)
            prod = EquivariantProductBasisBlock(
                node_feats_irreps=interaction_irreps,
                target_irreps=hidden_irreps_out,
                correlation=correlation[i + 1],
                num_elements=num_elements,
                use_sc=True,
                cueq_config=cueq_config,
            )
            self.products.append(prod)
            if i == num_interactions - 2:
                self.readouts.append(
                    NonLinearReadoutBlock(
                        hidden_irreps_out,
                        (len(heads) * MLP_irreps).simplify(),
                        gate,
                        o3.Irreps(f"{len(heads)}x0e"),
                        len(heads),
                        cueq_config,
                    )
                )
            else:
                self.readouts.append(
                    LinearReadoutBlock(
                        hidden_irreps, o3.Irreps(f"{len(heads)}x0e"), cueq_config
                    )
                )

    def forward(
        self,
        data: Dict[str, torch.Tensor],
        training: bool = False,
        compute_force: bool = True,
        compute_virials: bool = False,
        compute_stress: bool = False,
        compute_displacement: bool = False,
        compute_hessian: bool = False,
        compute_edge_forces: bool = False,
        compute_atomic_stresses: bool = False,
        lammps_mliap: bool = False,
    ) -> Dict[str, Optional[torch.Tensor]]:
        # Setup
        ctx = prepare_graph(
            data,
            compute_virials=compute_virials,
            compute_stress=compute_stress,
            compute_displacement=compute_displacement,
            lammps_mliap=lammps_mliap,
        )
        is_lammps = ctx["is_lammps"]
        num_atoms_arange = ctx["num_atoms_arange"]
        num_graphs = ctx["num_graphs"]
        displacement = ctx["displacement"]
        positions = ctx["positions"]
        vectors = ctx["vectors"]
        lengths = ctx["lengths"]
        cell = ctx["cell"]
        node_heads = ctx["node_heads"]
        interaction_kwargs = ctx["interaction_kwargs"]

        # Atomic energies
        node_e0 = self.atomic_energies_fn(data["node_attrs"])[
            num_atoms_arange, node_heads
        ]
        e0 = scatter_sum(
            src=node_e0, index=data["batch"], dim=0, dim_size=num_graphs
        )  # [n_graphs, n_heads]
        # Embeddings
        node_feats = self.node_embedding(data["node_attrs"])
        edge_attrs = self.spherical_harmonics(vectors)
        edge_feats = self.radial_embedding(
            lengths, data["node_attrs"], data["edge_index"], self.atomic_numbers
        )
        if hasattr(self, "pair_repulsion"):
            pair_node_energy = self.pair_repulsion_fn(
                lengths, data["node_attrs"], data["edge_index"], self.atomic_numbers
            )
            pair_energy = scatter_sum(
                src=pair_node_energy, index=data["batch"], dim=-1, dim_size=num_graphs
            )  # [n_graphs,]
        else:
            pair_node_energy = torch.zeros_like(node_e0)
            pair_energy = torch.zeros_like(e0)

        # Interactions
        energies = [e0, pair_energy]
        node_energies_list = [node_e0, pair_node_energy]
        node_feats_concat: List[torch.Tensor] = []

        for i, (interaction, product, readout) in enumerate(
            zip(self.interactions, self.products, self.readouts)
        ):
            node_attrs_slice = data["node_attrs"]
            if is_lammps and i > 0:
                node_attrs_slice = node_attrs_slice[
                    : ctx["interaction_kwargs"].get("lammps_natoms", (0, 0))[0]
                ]
            node_feats, sc = interaction(
                node_attrs=node_attrs_slice,
                node_feats=node_feats,
                edge_attrs=edge_attrs,
                edge_feats=edge_feats,
                edge_index=data["edge_index"],
                **interaction_kwargs,
            )
            if is_lammps and i == 0:
                node_attrs_slice = node_attrs_slice[
                    : ctx["interaction_kwargs"].get("lammps_natoms", (0, 0))[0]
                ]
            node_feats = product(
                node_feats=node_feats, sc=sc, node_attrs=node_attrs_slice
            )
            node_feats_concat.append(node_feats)
            node_es = readout(node_feats, node_heads)[num_atoms_arange, node_heads]
            energy = scatter_sum(node_es, data["batch"], dim=0, dim_size=num_graphs)
            energies.append(energy)
            node_energies_list.append(node_es)

        contributions = torch.stack(energies, dim=-1)
        total_energy = torch.sum(contributions, dim=-1)
        node_energy = torch.sum(torch.stack(node_energies_list, dim=-1), dim=-1)
        node_feats_out = torch.cat(node_feats_concat, dim=-1)
        node_energy = node_e0.double() + pair_node_energy.double()

        forces, virials, stress, hessian, edge_forces = get_outputs(
            energy=total_energy,
            positions=positions,
            displacement=displacement,
            vectors=vectors,
            cell=cell,
            training=training,
            compute_force=compute_force,
            compute_virials=compute_virials,
            compute_stress=compute_stress,
            compute_hessian=compute_hessian,
            compute_edge_forces=compute_edge_forces,
        )

        atomic_virials: Optional[torch.Tensor] = None
        atomic_stresses: Optional[torch.Tensor] = None
        if compute_atomic_stresses and edge_forces is not None:
            atomic_virials, atomic_stresses = get_atomic_virials_stresses(
                edge_forces=edge_forces,
                edge_index=data["edge_index"],
                vectors=vectors,
                num_atoms=positions.shape[0],
                batch=data["batch"],
                cell=cell,
            )
        return {
            "energy": total_energy,
            "node_energy": node_energy,
            "contributions": contributions,
            "forces": forces,
            "edge_forces": edge_forces,
            "virials": virials,
            "stress": stress,
            "atomic_virials": atomic_virials,
            "atomic_stresses": atomic_stresses,
            "displacement": displacement,
            "hessian": hessian,
            "node_feats": node_feats_out,
        }


@compile_mode("script")
class ScaleShiftMACE(MACE):
    def __init__(
        self,
        atomic_inter_scale: float,
        atomic_inter_shift: float,
        **kwargs,
    ):
        super().__init__(**kwargs)
        self.scale_shift = ScaleShiftBlock(
            scale=atomic_inter_scale, shift=atomic_inter_shift
        )

    def forward(
        self,
        data: Dict[str, torch.Tensor],
        training: bool = False,
        compute_force: bool = True,
        compute_virials: bool = False,
        compute_stress: bool = False,
        compute_displacement: bool = False,
        compute_hessian: bool = False,
        compute_edge_forces: bool = False,
        compute_atomic_stresses: bool = False,
        lammps_mliap: bool = False,
    ) -> Dict[str, Optional[torch.Tensor]]:
        # Setup
<<<<<<< HEAD
        data["positions"].requires_grad_(True)
        data["node_attrs"].requires_grad_(True)
        num_graphs = data["ptr"].numel() - 1
        num_atoms_arange = torch.arange(data["positions"].shape[0])
        node_heads = (
            data["head"][data["batch"]]
            if "head" in data
            else torch.zeros_like(data["batch"])
        )
        displacement = torch.zeros(
            (num_graphs, 3, 3),
            dtype=data["positions"].dtype,
            device=data["positions"].device,
        )
        if compute_virials or compute_stress or compute_displacement:
            (
                data["positions"],
                data["shifts"],
                displacement,
            ) = get_symmetric_displacement(
                positions=data["positions"],
                unit_shifts=data["unit_shifts"],
                cell=data["cell"],
                edge_index=data["edge_index"],
                num_graphs=num_graphs,
                batch=data["batch"],
            )
=======
        ctx = prepare_graph(
            data,
            compute_virials=compute_virials,
            compute_stress=compute_stress,
            compute_displacement=compute_displacement,
            lammps_mliap=lammps_mliap,
        )
        is_lammps = ctx["is_lammps"]
        num_atoms_arange = ctx["num_atoms_arange"]
        num_graphs = ctx["num_graphs"]
        displacement = ctx["displacement"]
        positions = ctx["positions"]
        vectors = ctx["vectors"]
        lengths = ctx["lengths"]
        cell = ctx["cell"]
        node_heads = ctx["node_heads"]
        interaction_kwargs = ctx["interaction_kwargs"]
>>>>>>> 28d2ed17

        # Atomic energies
        node_e0 = self.atomic_energies_fn(data["node_attrs"])[
            num_atoms_arange, node_heads
        ]
        e0 = scatter_sum(
            src=node_e0, index=data["batch"], dim=0, dim_size=num_graphs
        )  # [n_graphs, num_heads]

        # Embeddings
        node_feats = self.node_embedding(data["node_attrs"])
<<<<<<< HEAD
        vectors, lengths = get_edge_vectors_and_lengths(
            positions=data["positions"],
            edge_index=data["edge_index"],
            shifts=data["shifts"],
        )
=======
>>>>>>> 28d2ed17
        edge_attrs = self.spherical_harmonics(vectors)
        edge_feats = self.radial_embedding(
            lengths, data["node_attrs"], data["edge_index"], self.atomic_numbers
        )

        if hasattr(self, "pair_repulsion"):
            pair_node_energy = self.pair_repulsion_fn(
                lengths, data["node_attrs"], data["edge_index"], self.atomic_numbers
            )
        else:
            pair_node_energy = torch.zeros_like(node_e0)

        # Interactions
        node_es_list = [pair_node_energy]
<<<<<<< HEAD
        node_feats_list = []
        for interaction, product, readout in zip(
            self.interactions, self.products, self.readouts
        ):
            node_feats, sc = interaction(
                node_attrs=data["node_attrs"],
=======
        node_feats_list: List[torch.Tensor] = []

        for i, (interaction, product, readout) in enumerate(
            zip(self.interactions, self.products, self.readouts)
        ):
            node_attrs_slice = data["node_attrs"]
            if is_lammps and i > 0:
                node_attrs_slice = node_attrs_slice[: ctx["lammps_natoms"][0]]
            node_feats, sc = interaction(
                node_attrs=node_attrs_slice,
>>>>>>> 28d2ed17
                node_feats=node_feats,
                edge_attrs=edge_attrs,
                edge_feats=edge_feats,
                edge_index=data["edge_index"],
<<<<<<< HEAD
            )
            node_feats = product(
                node_feats=node_feats, sc=sc, node_attrs=data["node_attrs"]
=======
                first_layer=(i == 0),
                **interaction_kwargs,
            )
            if is_lammps and i == 0:
                node_attrs_slice = node_attrs_slice[: ctx["lammps_natoms"][0]]
            node_feats = product(
                node_feats=node_feats, sc=sc, node_attrs=node_attrs_slice
>>>>>>> 28d2ed17
            )
            node_feats_list.append(node_feats)
            node_es_list.append(
                readout(node_feats, node_heads)[num_atoms_arange, node_heads]
            )

        node_feats_out = torch.cat(node_feats_list, dim=-1)
        node_inter_es = torch.sum(torch.stack(node_es_list, dim=0), dim=0)
        node_inter_es = self.scale_shift(node_inter_es, node_heads)
        inter_e = scatter_sum(node_inter_es, data["batch"], dim=-1, dim_size=num_graphs)

        total_energy = e0 + inter_e
<<<<<<< HEAD
        node_energy = node_e0 + node_inter_es
        forces, virials, stress, hessian = get_outputs(
=======
        node_energy = node_e0.double() + node_inter_es.double()

        forces, virials, stress, hessian, edge_forces = get_outputs(
>>>>>>> 28d2ed17
            energy=inter_e,
            positions=positions,
            displacement=displacement,
            vectors=vectors,
            cell=cell,
            training=training,
            compute_force=compute_force,
            compute_virials=compute_virials,
            compute_stress=compute_stress,
            compute_hessian=compute_hessian,
            compute_edge_forces=compute_edge_forces,
        )

        atomic_virials: Optional[torch.Tensor] = None
        atomic_stresses: Optional[torch.Tensor] = None
        if compute_atomic_stresses and edge_forces is not None:
            atomic_virials, atomic_stresses = get_atomic_virials_stresses(
                edge_forces=edge_forces,
                edge_index=data["edge_index"],
                vectors=vectors,
                num_atoms=positions.shape[0],
                batch=data["batch"],
                cell=cell,
            )
        return {
            "energy": total_energy,
            "node_energy": node_energy,
            "interaction_energy": inter_e,
            "forces": forces,
            "edge_forces": edge_forces,
            "virials": virials,
            "stress": stress,
            "atomic_virials": atomic_virials,
            "atomic_stresses": atomic_stresses,
            "hessian": hessian,
            "displacement": displacement,
            "node_feats": node_feats_out,
        }


@compile_mode("script")
class AtomicDipolesMACE(torch.nn.Module):
    def __init__(
        self,
        r_max: float,
        num_bessel: int,
        num_polynomial_cutoff: int,
        max_ell: int,
        interaction_cls: Type[InteractionBlock],
        interaction_cls_first: Type[InteractionBlock],
        num_interactions: int,
        num_elements: int,
        hidden_irreps: o3.Irreps,
        MLP_irreps: o3.Irreps,
        avg_num_neighbors: float,
        atomic_numbers: List[int],
        correlation: int,
        gate: Optional[Callable],
        atomic_energies: Optional[
            None
        ],  # Just here to make it compatible with energy models, MUST be None
        radial_type: Optional[str] = "bessel",
        radial_MLP: Optional[List[int]] = None,
        cueq_config: Optional[Dict[str, Any]] = None,  # pylint: disable=unused-argument
    ):
        super().__init__()
        self.register_buffer(
            "atomic_numbers", torch.tensor(atomic_numbers, dtype=torch.int64)
        )
        self.register_buffer("r_max", torch.tensor(r_max, dtype=torch.float64))
        self.register_buffer(
            "num_interactions", torch.tensor(num_interactions, dtype=torch.int64)
        )
        assert atomic_energies is None

        # Embedding
        node_attr_irreps = o3.Irreps([(num_elements, (0, 1))])
        node_feats_irreps = o3.Irreps([(hidden_irreps.count(o3.Irrep(0, 1)), (0, 1))])
        self.node_embedding = LinearNodeEmbeddingBlock(
            irreps_in=node_attr_irreps, irreps_out=node_feats_irreps
        )
        self.radial_embedding = RadialEmbeddingBlock(
            r_max=r_max,
            num_bessel=num_bessel,
            num_polynomial_cutoff=num_polynomial_cutoff,
            radial_type=radial_type,
        )
        edge_feats_irreps = o3.Irreps(f"{self.radial_embedding.out_dim}x0e")

        sh_irreps = o3.Irreps.spherical_harmonics(max_ell)
        num_features = hidden_irreps.count(o3.Irrep(0, 1))
        interaction_irreps = (sh_irreps * num_features).sort()[0].simplify()
        self.spherical_harmonics = o3.SphericalHarmonics(
            sh_irreps, normalize=True, normalization="component"
        )
        if radial_MLP is None:
            radial_MLP = [64, 64, 64]

        # Interactions and readouts
        inter = interaction_cls_first(
            node_attrs_irreps=node_attr_irreps,
            node_feats_irreps=node_feats_irreps,
            edge_attrs_irreps=sh_irreps,
            edge_feats_irreps=edge_feats_irreps,
            target_irreps=interaction_irreps,
            hidden_irreps=hidden_irreps,
            avg_num_neighbors=avg_num_neighbors,
            radial_MLP=radial_MLP,
        )
        self.interactions = torch.nn.ModuleList([inter])

        # Use the appropriate self connection at the first layer
        use_sc_first = False
        if "Residual" in str(interaction_cls_first):
            use_sc_first = True

        node_feats_irreps_out = inter.target_irreps
        prod = EquivariantProductBasisBlock(
            node_feats_irreps=node_feats_irreps_out,
            target_irreps=hidden_irreps,
            correlation=correlation,
            num_elements=num_elements,
            use_sc=use_sc_first,
        )
        self.products = torch.nn.ModuleList([prod])

        self.readouts = torch.nn.ModuleList()
        self.readouts.append(LinearDipoleReadoutBlock(hidden_irreps, dipole_only=True))

        for i in range(num_interactions - 1):
            if i == num_interactions - 2:
                assert (
                    len(hidden_irreps) > 1
                ), "To predict dipoles use at least l=1 hidden_irreps"
                hidden_irreps_out = str(
                    hidden_irreps[1]
                )  # Select only l=1 vectors for last layer
            else:
                hidden_irreps_out = hidden_irreps
            inter = interaction_cls(
                node_attrs_irreps=node_attr_irreps,
                node_feats_irreps=hidden_irreps,
                edge_attrs_irreps=sh_irreps,
                edge_feats_irreps=edge_feats_irreps,
                target_irreps=interaction_irreps,
                hidden_irreps=hidden_irreps_out,
                avg_num_neighbors=avg_num_neighbors,
                radial_MLP=radial_MLP,
            )
            self.interactions.append(inter)
            prod = EquivariantProductBasisBlock(
                node_feats_irreps=interaction_irreps,
                target_irreps=hidden_irreps_out,
                correlation=correlation,
                num_elements=num_elements,
                use_sc=True,
            )
            self.products.append(prod)
            if i == num_interactions - 2:
                self.readouts.append(
                    NonLinearDipoleReadoutBlock(
                        hidden_irreps_out, MLP_irreps, gate, dipole_only=True
                    )
                )
            else:
                self.readouts.append(
                    LinearDipoleReadoutBlock(hidden_irreps, dipole_only=True)
                )

    def forward(
        self,
        data: Dict[str, torch.Tensor],
        training: bool = False,  # pylint: disable=W0613
        compute_force: bool = False,
        compute_virials: bool = False,
        compute_stress: bool = False,
        compute_displacement: bool = False,
    ) -> Dict[str, Optional[torch.Tensor]]:
        assert compute_force is False
        assert compute_virials is False
        assert compute_stress is False
        assert compute_displacement is False
        # Setup
        data["node_attrs"].requires_grad_(True)
        data["positions"].requires_grad_(True)
        num_graphs = data["ptr"].numel() - 1

        # Embeddings
        node_feats = self.node_embedding(data["node_attrs"])
        vectors, lengths = get_edge_vectors_and_lengths(
            positions=data["positions"],
            edge_index=data["edge_index"],
            shifts=data["shifts"],
        )
        edge_attrs = self.spherical_harmonics(vectors)
        edge_feats = self.radial_embedding(
            lengths, data["node_attrs"], data["edge_index"], self.atomic_numbers
        )

        # Interactions
        dipoles = []
        for interaction, product, readout in zip(
            self.interactions, self.products, self.readouts
        ):
            node_feats, sc = interaction(
                node_attrs=data["node_attrs"],
                node_feats=node_feats,
                edge_attrs=edge_attrs,
                edge_feats=edge_feats,
                edge_index=data["edge_index"],
            )
            node_feats = product(
                node_feats=node_feats,
                sc=sc,
                node_attrs=data["node_attrs"],
            )
            node_dipoles = readout(node_feats).squeeze(-1)  # [n_nodes,3]
            dipoles.append(node_dipoles)

        # Compute the dipoles
        contributions_dipoles = torch.stack(
            dipoles, dim=-1
        )  # [n_nodes,3,n_contributions]
        atomic_dipoles = torch.sum(contributions_dipoles, dim=-1)  # [n_nodes,3]
        total_dipole = scatter_sum(
            src=atomic_dipoles,
            index=data["batch"],
            dim=0,
            dim_size=num_graphs,
        )  # [n_graphs,3]
        baseline = compute_fixed_charge_dipole(
            charges=data["charges"],
            positions=data["positions"],
            batch=data["batch"],
            num_graphs=num_graphs,
        )  # [n_graphs,3]
        total_dipole = total_dipole + baseline

        output = {
            "dipole": total_dipole,
            "atomic_dipoles": atomic_dipoles,
        }
        return output


@compile_mode("script")
class EnergyDipolesMACE(torch.nn.Module):
    def __init__(
        self,
        r_max: float,
        num_bessel: int,
        num_polynomial_cutoff: int,
        max_ell: int,
        interaction_cls: Type[InteractionBlock],
        interaction_cls_first: Type[InteractionBlock],
        num_interactions: int,
        num_elements: int,
        hidden_irreps: o3.Irreps,
        MLP_irreps: o3.Irreps,
        avg_num_neighbors: float,
        atomic_numbers: List[int],
        correlation: int,
        gate: Optional[Callable],
        atomic_energies: Optional[np.ndarray],
        radial_MLP: Optional[List[int]] = None,
        cueq_config: Optional[Dict[str, Any]] = None,  # pylint: disable=unused-argument
    ):
        super().__init__()
        self.register_buffer(
            "atomic_numbers", torch.tensor(atomic_numbers, dtype=torch.int64)
        )
        self.register_buffer("r_max", torch.tensor(r_max, dtype=torch.float64))
        self.register_buffer(
            "num_interactions", torch.tensor(num_interactions, dtype=torch.int64)
        )
        # Embedding
        node_attr_irreps = o3.Irreps([(num_elements, (0, 1))])
        node_feats_irreps = o3.Irreps([(hidden_irreps.count(o3.Irrep(0, 1)), (0, 1))])
        self.node_embedding = LinearNodeEmbeddingBlock(
            irreps_in=node_attr_irreps, irreps_out=node_feats_irreps
        )
        self.radial_embedding = RadialEmbeddingBlock(
            r_max=r_max,
            num_bessel=num_bessel,
            num_polynomial_cutoff=num_polynomial_cutoff,
        )
        edge_feats_irreps = o3.Irreps(f"{self.radial_embedding.out_dim}x0e")

        sh_irreps = o3.Irreps.spherical_harmonics(max_ell)
        num_features = hidden_irreps.count(o3.Irrep(0, 1))
        interaction_irreps = (sh_irreps * num_features).sort()[0].simplify()
        self.spherical_harmonics = o3.SphericalHarmonics(
            sh_irreps, normalize=True, normalization="component"
        )
        if radial_MLP is None:
            radial_MLP = [64, 64, 64]
        # Interactions and readouts
        self.atomic_energies_fn = AtomicEnergiesBlock(atomic_energies)

        inter = interaction_cls_first(
            node_attrs_irreps=node_attr_irreps,
            node_feats_irreps=node_feats_irreps,
            edge_attrs_irreps=sh_irreps,
            edge_feats_irreps=edge_feats_irreps,
            target_irreps=interaction_irreps,
            hidden_irreps=hidden_irreps,
            avg_num_neighbors=avg_num_neighbors,
            radial_MLP=radial_MLP,
        )
        self.interactions = torch.nn.ModuleList([inter])

        # Use the appropriate self connection at the first layer
        use_sc_first = False
        if "Residual" in str(interaction_cls_first):
            use_sc_first = True

        node_feats_irreps_out = inter.target_irreps
        prod = EquivariantProductBasisBlock(
            node_feats_irreps=node_feats_irreps_out,
            target_irreps=hidden_irreps,
            correlation=correlation,
            num_elements=num_elements,
            use_sc=use_sc_first,
        )
        self.products = torch.nn.ModuleList([prod])

        self.readouts = torch.nn.ModuleList()
        self.readouts.append(LinearDipoleReadoutBlock(hidden_irreps, dipole_only=False))

        for i in range(num_interactions - 1):
            if i == num_interactions - 2:
                assert (
                    len(hidden_irreps) > 1
                ), "To predict dipoles use at least l=1 hidden_irreps"
                hidden_irreps_out = str(
                    hidden_irreps[:2]
                )  # Select scalars and l=1 vectors for last layer
            else:
                hidden_irreps_out = hidden_irreps
            inter = interaction_cls(
                node_attrs_irreps=node_attr_irreps,
                node_feats_irreps=hidden_irreps,
                edge_attrs_irreps=sh_irreps,
                edge_feats_irreps=edge_feats_irreps,
                target_irreps=interaction_irreps,
                hidden_irreps=hidden_irreps_out,
                avg_num_neighbors=avg_num_neighbors,
                radial_MLP=radial_MLP,
            )
            self.interactions.append(inter)
            prod = EquivariantProductBasisBlock(
                node_feats_irreps=interaction_irreps,
                target_irreps=hidden_irreps_out,
                correlation=correlation,
                num_elements=num_elements,
                use_sc=True,
            )
            self.products.append(prod)
            if i == num_interactions - 2:
                self.readouts.append(
                    NonLinearDipoleReadoutBlock(
                        hidden_irreps_out, MLP_irreps, gate, dipole_only=False
                    )
                )
            else:
                self.readouts.append(
                    LinearDipoleReadoutBlock(hidden_irreps, dipole_only=False)
                )

    def forward(
        self,
        data: Dict[str, torch.Tensor],
        training: bool = False,
        compute_force: bool = True,
        compute_virials: bool = False,
        compute_stress: bool = False,
        compute_displacement: bool = False,
    ) -> Dict[str, Optional[torch.Tensor]]:
        # Setup
        data["node_attrs"].requires_grad_(True)
        data["positions"].requires_grad_(True)
        num_graphs = data["ptr"].numel() - 1
        num_atoms_arange = torch.arange(data["positions"].shape[0])
        displacement = torch.zeros(
            (num_graphs, 3, 3),
            dtype=data["positions"].dtype,
            device=data["positions"].device,
        )
        if compute_virials or compute_stress or compute_displacement:
            (
                data["positions"],
                data["shifts"],
                displacement,
            ) = get_symmetric_displacement(
                positions=data["positions"],
                unit_shifts=data["unit_shifts"],
                cell=data["cell"],
                edge_index=data["edge_index"],
                num_graphs=num_graphs,
                batch=data["batch"],
            )

        # Atomic energies
        node_e0 = self.atomic_energies_fn(data["node_attrs"])[
            num_atoms_arange, data["head"][data["batch"]]
        ]
        e0 = scatter_sum(
            src=node_e0, index=data["batch"], dim=-1, dim_size=num_graphs
        )  # [n_graphs,]

        # Embeddings
        node_feats = self.node_embedding(data["node_attrs"])
        vectors, lengths = get_edge_vectors_and_lengths(
            positions=data["positions"],
            edge_index=data["edge_index"],
            shifts=data["shifts"],
        )
        edge_attrs = self.spherical_harmonics(vectors)
        edge_feats = self.radial_embedding(
            lengths, data["node_attrs"], data["edge_index"], self.atomic_numbers
        )

        # Interactions
        energies = [e0]
        node_energies_list = [node_e0]
        dipoles = []
        for interaction, product, readout in zip(
            self.interactions, self.products, self.readouts
        ):
            node_feats, sc = interaction(
                node_attrs=data["node_attrs"],
                node_feats=node_feats,
                edge_attrs=edge_attrs,
                edge_feats=edge_feats,
                edge_index=data["edge_index"],
            )
            node_feats = product(
                node_feats=node_feats,
                sc=sc,
                node_attrs=data["node_attrs"],
            )
            node_out = readout(node_feats).squeeze(-1)  # [n_nodes, ]
            # node_energies = readout(node_feats).squeeze(-1)  # [n_nodes, ]
            node_energies = node_out[:, 0]
            energy = scatter_sum(
                src=node_energies, index=data["batch"], dim=-1, dim_size=num_graphs
            )  # [n_graphs,]
            energies.append(energy)
            node_dipoles = node_out[:, 1:]
            dipoles.append(node_dipoles)

        # Compute the energies and dipoles
        contributions = torch.stack(energies, dim=-1)
        total_energy = torch.sum(contributions, dim=-1)  # [n_graphs, ]
        node_energy_contributions = torch.stack(node_energies_list, dim=-1)
        node_energy = torch.sum(node_energy_contributions, dim=-1)  # [n_nodes, ]
        contributions_dipoles = torch.stack(
            dipoles, dim=-1
        )  # [n_nodes,3,n_contributions]
        atomic_dipoles = torch.sum(contributions_dipoles, dim=-1)  # [n_nodes,3]
        total_dipole = scatter_sum(
            src=atomic_dipoles,
            index=data["batch"].unsqueeze(-1),
            dim=0,
            dim_size=num_graphs,
        )  # [n_graphs,3]
        baseline = compute_fixed_charge_dipole(
            charges=data["charges"],
            positions=data["positions"],
            batch=data["batch"],
            num_graphs=num_graphs,
        )  # [n_graphs,3]
        total_dipole = total_dipole + baseline

        forces, virials, stress, _, _ = get_outputs(
            energy=total_energy,
            positions=data["positions"],
            displacement=displacement,
            cell=data["cell"],
            training=training,
            compute_force=compute_force,
            compute_virials=compute_virials,
            compute_stress=compute_stress,
        )

        output = {
            "energy": total_energy,
            "node_energy": node_energy,
            "contributions": contributions,
            "forces": forces,
            "virials": virials,
            "stress": stress,
            "displacement": displacement,
            "dipole": total_dipole,
            "atomic_dipoles": atomic_dipoles,
        }
        return output<|MERGE_RESOLUTION|>--- conflicted
+++ resolved
@@ -63,6 +63,7 @@
         radial_type: Optional[str] = "bessel",
         heads: Optional[List[str]] = None,
         cueq_config: Optional[Dict[str, Any]] = None,
+        lammps_mliap: Optional[bool] = False,
     ):
         super().__init__()
         self.register_buffer(
@@ -79,6 +80,7 @@
         self.heads = heads
         if isinstance(correlation, int):
             correlation = [correlation] * num_interactions
+        self.lammps_mliap = lammps_mliap
         # Embedding
         node_attr_irreps = o3.Irreps([(num_elements, (0, 1))])
         node_feats_irreps = o3.Irreps([(hidden_irreps.count(o3.Irrep(0, 1)), (0, 1))])
@@ -120,6 +122,7 @@
             avg_num_neighbors=avg_num_neighbors,
             radial_MLP=radial_MLP,
             cueq_config=cueq_config,
+            first=True,
         )
         self.interactions = torch.nn.ModuleList([inter])
 
@@ -163,6 +166,7 @@
                 avg_num_neighbors=avg_num_neighbors,
                 radial_MLP=radial_MLP,
                 cueq_config=cueq_config,
+                first=False,
             )
             self.interactions.append(inter)
             prod = EquivariantProductBasisBlock(
@@ -356,35 +360,6 @@
         lammps_mliap: bool = False,
     ) -> Dict[str, Optional[torch.Tensor]]:
         # Setup
-<<<<<<< HEAD
-        data["positions"].requires_grad_(True)
-        data["node_attrs"].requires_grad_(True)
-        num_graphs = data["ptr"].numel() - 1
-        num_atoms_arange = torch.arange(data["positions"].shape[0])
-        node_heads = (
-            data["head"][data["batch"]]
-            if "head" in data
-            else torch.zeros_like(data["batch"])
-        )
-        displacement = torch.zeros(
-            (num_graphs, 3, 3),
-            dtype=data["positions"].dtype,
-            device=data["positions"].device,
-        )
-        if compute_virials or compute_stress or compute_displacement:
-            (
-                data["positions"],
-                data["shifts"],
-                displacement,
-            ) = get_symmetric_displacement(
-                positions=data["positions"],
-                unit_shifts=data["unit_shifts"],
-                cell=data["cell"],
-                edge_index=data["edge_index"],
-                num_graphs=num_graphs,
-                batch=data["batch"],
-            )
-=======
         ctx = prepare_graph(
             data,
             compute_virials=compute_virials,
@@ -402,7 +377,6 @@
         cell = ctx["cell"]
         node_heads = ctx["node_heads"]
         interaction_kwargs = ctx["interaction_kwargs"]
->>>>>>> 28d2ed17
 
         # Atomic energies
         node_e0 = self.atomic_energies_fn(data["node_attrs"])[
@@ -414,14 +388,6 @@
 
         # Embeddings
         node_feats = self.node_embedding(data["node_attrs"])
-<<<<<<< HEAD
-        vectors, lengths = get_edge_vectors_and_lengths(
-            positions=data["positions"],
-            edge_index=data["edge_index"],
-            shifts=data["shifts"],
-        )
-=======
->>>>>>> 28d2ed17
         edge_attrs = self.spherical_harmonics(vectors)
         edge_feats = self.radial_embedding(
             lengths, data["node_attrs"], data["edge_index"], self.atomic_numbers
@@ -436,14 +402,6 @@
 
         # Interactions
         node_es_list = [pair_node_energy]
-<<<<<<< HEAD
-        node_feats_list = []
-        for interaction, product, readout in zip(
-            self.interactions, self.products, self.readouts
-        ):
-            node_feats, sc = interaction(
-                node_attrs=data["node_attrs"],
-=======
         node_feats_list: List[torch.Tensor] = []
 
         for i, (interaction, product, readout) in enumerate(
@@ -454,16 +412,10 @@
                 node_attrs_slice = node_attrs_slice[: ctx["lammps_natoms"][0]]
             node_feats, sc = interaction(
                 node_attrs=node_attrs_slice,
->>>>>>> 28d2ed17
                 node_feats=node_feats,
                 edge_attrs=edge_attrs,
                 edge_feats=edge_feats,
                 edge_index=data["edge_index"],
-<<<<<<< HEAD
-            )
-            node_feats = product(
-                node_feats=node_feats, sc=sc, node_attrs=data["node_attrs"]
-=======
                 first_layer=(i == 0),
                 **interaction_kwargs,
             )
@@ -471,7 +423,6 @@
                 node_attrs_slice = node_attrs_slice[: ctx["lammps_natoms"][0]]
             node_feats = product(
                 node_feats=node_feats, sc=sc, node_attrs=node_attrs_slice
->>>>>>> 28d2ed17
             )
             node_feats_list.append(node_feats)
             node_es_list.append(
@@ -484,14 +435,9 @@
         inter_e = scatter_sum(node_inter_es, data["batch"], dim=-1, dim_size=num_graphs)
 
         total_energy = e0 + inter_e
-<<<<<<< HEAD
-        node_energy = node_e0 + node_inter_es
-        forces, virials, stress, hessian = get_outputs(
-=======
         node_energy = node_e0.double() + node_inter_es.double()
 
         forces, virials, stress, hessian, edge_forces = get_outputs(
->>>>>>> 28d2ed17
             energy=inter_e,
             positions=positions,
             displacement=displacement,
