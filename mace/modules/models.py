###########################################################################################
# Implementation of MACE models and other models based E(3)-Equivariant MPNNs
# Authors: Ilyes Batatia, Gregor Simm
# This program is distributed under the MIT License (see MIT.md)
###########################################################################################

from typing import Any, Callable, Dict, List, Optional, Type, Union

import numpy as np
import torch
from e3nn import o3
from e3nn.util.jit import compile_mode

from mace.data import AtomicData
from mace.modules.radial import ZBLBasis
from mace.tools.scatter import scatter_sum

from .blocks import (
    AtomicEnergiesBlock,
    EquivariantProductBasisBlock,
    InteractionBlock,
    LinearDipoleReadoutBlock,
    LinearNodeEmbeddingBlock,
    LinearReadoutBlock,
    NonLinearDipoleReadoutBlock,
    NonLinearReadoutBlock,
    RadialEmbeddingBlock,
    ScaleShiftBlock,
)
from .utils import (
    compute_fixed_charge_dipole,
    compute_forces,
    get_edge_vectors_and_lengths,
    get_outputs,
    get_symmetric_displacement,
)

# pylint: disable=C0302


@compile_mode("script")
class MACE(torch.nn.Module):
    def __init__(
        self,
        r_max: float,
        num_bessel: int,
        num_polynomial_cutoff: int,
        max_ell: int,
        interaction_cls: Type[InteractionBlock],
        interaction_cls_first: Type[InteractionBlock],
        num_interactions: int,
        num_elements: int,
        hidden_irreps: o3.Irreps,
        MLP_irreps: o3.Irreps,
        atomic_energies: np.ndarray,
        avg_num_neighbors: float,
        atomic_numbers: List[int],
        correlation: Union[int, List[int]],
        gate: Optional[Callable],
        pair_repulsion: bool = False,
        distance_transform: str = "None",
        radial_MLP: Optional[List[int]] = None,
        radial_type: Optional[str] = "bessel",
        heads: Optional[List[str]] = None,
<<<<<<< HEAD
        head_emb_dim: Optional[int] = None,
=======
        cueq_config: Optional[Dict[str, Any]] = None,
>>>>>>> 921f63df
    ):
        super().__init__()
        self.register_buffer(
            "atomic_numbers", torch.tensor(atomic_numbers, dtype=torch.int64)
        )
        self.register_buffer(
            "r_max", torch.tensor(r_max, dtype=torch.get_default_dtype())
        )
        self.register_buffer(
            "num_interactions", torch.tensor(num_interactions, dtype=torch.int64)
        )
        if heads is None:
            heads = ["default"]
        self.heads = heads
        if isinstance(correlation, int):
            correlation = [correlation] * num_interactions
        # Embedding
        node_attr_irreps = o3.Irreps([(num_elements, (0, 1))])
        node_feats_irreps = o3.Irreps([(hidden_irreps.count(o3.Irrep(0, 1)), (0, 1))])
        self.node_embedding = LinearNodeEmbeddingBlock(
            irreps_in=node_attr_irreps,
            irreps_out=node_feats_irreps,
            cueq_config=cueq_config,
        )
        self.radial_embedding = RadialEmbeddingBlock(
            r_max=r_max,
            num_bessel=num_bessel,
            num_polynomial_cutoff=num_polynomial_cutoff,
            radial_type=radial_type,
            distance_transform=distance_transform,
        )
        self.readout_dim = 1
        if head_emb_dim is not None or len(heads) > 1:
            if head_emb_dim is None:
                head_emb_dim = len(heads)
            self.head_embedding = LinearNodeEmbeddingBlock(
                irreps_in=o3.Irreps([(len(heads), (0, 1))]),
                irreps_out=o3.Irreps([(head_emb_dim, (0, 1))]),
            )
            self.readout_dim = head_emb_dim
        edge_feats_irreps = o3.Irreps(f"{self.radial_embedding.out_dim}x0e")
        if pair_repulsion:
            self.pair_repulsion_fn = ZBLBasis(r_max=r_max, p=num_polynomial_cutoff)
            self.pair_repulsion = True

        sh_irreps = o3.Irreps.spherical_harmonics(max_ell)
        num_features = hidden_irreps.count(o3.Irrep(0, 1))
        interaction_irreps = (sh_irreps * num_features).sort()[0].simplify()
        self.spherical_harmonics = o3.SphericalHarmonics(
            sh_irreps, normalize=True, normalization="component"
        )
        if radial_MLP is None:
            radial_MLP = [64, 64, 64]
        # Interactions and readout
        self.atomic_energies_fn = AtomicEnergiesBlock(atomic_energies)

        inter = interaction_cls_first(
            node_attrs_irreps=node_attr_irreps,
            node_feats_irreps=node_feats_irreps,
            edge_attrs_irreps=sh_irreps,
            edge_feats_irreps=edge_feats_irreps,
            target_irreps=interaction_irreps,
            hidden_irreps=hidden_irreps,
            avg_num_neighbors=avg_num_neighbors,
            radial_MLP=radial_MLP,
            cueq_config=cueq_config,
        )
        self.interactions = torch.nn.ModuleList([inter])

        # Use the appropriate self connection at the first layer for proper E0
        use_sc_first = False
        if "Residual" in str(interaction_cls_first):
            use_sc_first = True

        node_feats_irreps_out = inter.target_irreps
        prod = EquivariantProductBasisBlock(
            node_feats_irreps=node_feats_irreps_out,
            target_irreps=hidden_irreps,
            correlation=correlation[0],
            num_elements=num_elements,
            use_sc=use_sc_first,
            cueq_config=cueq_config,
        )
        self.products = torch.nn.ModuleList([prod])

        self.readouts = torch.nn.ModuleList()
        self.readouts.append(
<<<<<<< HEAD
            LinearReadoutBlock(hidden_irreps, o3.Irreps(f"{self.readout_dim}x0e"))
=======
            LinearReadoutBlock(
                hidden_irreps, o3.Irreps(f"{len(heads)}x0e"), cueq_config
            )
>>>>>>> 921f63df
        )

        for i in range(num_interactions - 1):
            if i == num_interactions - 2:
                hidden_irreps_out = str(
                    hidden_irreps[0]
                )  # Select only scalars for last layer
            else:
                hidden_irreps_out = hidden_irreps
            inter = interaction_cls(
                node_attrs_irreps=node_attr_irreps,
                node_feats_irreps=hidden_irreps,
                edge_attrs_irreps=sh_irreps,
                edge_feats_irreps=edge_feats_irreps,
                target_irreps=interaction_irreps,
                hidden_irreps=hidden_irreps_out,
                avg_num_neighbors=avg_num_neighbors,
                radial_MLP=radial_MLP,
                cueq_config=cueq_config,
            )
            self.interactions.append(inter)
            prod = EquivariantProductBasisBlock(
                node_feats_irreps=interaction_irreps,
                target_irreps=hidden_irreps_out,
                correlation=correlation[i + 1],
                num_elements=num_elements,
                use_sc=True,
                cueq_config=cueq_config,
            )
            self.products.append(prod)
            if i == num_interactions - 2:
                self.readouts.append(
                    NonLinearReadoutBlock(
                        hidden_irreps_out,
                        MLP_irreps,
                        gate,
                        o3.Irreps(f"0e"),
                        head_emb_dim,
                        len(heads),
                        cueq_config,
                    )
                )
            else:
                self.readouts.append(
                    LinearReadoutBlock(
<<<<<<< HEAD
                        hidden_irreps, o3.Irreps(f"{self.readout_dim}x0e")
=======
                        hidden_irreps, o3.Irreps(f"{len(heads)}x0e"), cueq_config
>>>>>>> 921f63df
                    )
                )

    def forward(
        self,
        data: Dict[str, torch.Tensor],
        training: bool = False,
        compute_force: bool = True,
        compute_virials: bool = False,
        compute_stress: bool = False,
        compute_displacement: bool = False,
        compute_hessian: bool = False,
    ) -> Dict[str, Optional[torch.Tensor]]:
        # Setup
        data["node_attrs"].requires_grad_(True)
        data["positions"].requires_grad_(True)
        num_atoms_arange = torch.arange(data["positions"].shape[0])
        num_graphs = data["ptr"].numel() - 1
        node_heads = (
            data["head"][data["batch"]]
            if "head" in data
            else torch.zeros_like(data["batch"])
        )
        displacement = torch.zeros(
            (num_graphs, 3, 3),
            dtype=data["positions"].dtype,
            device=data["positions"].device,
        )
        if compute_virials or compute_stress or compute_displacement:
            (
                data["positions"],
                data["shifts"],
                displacement,
            ) = get_symmetric_displacement(
                positions=data["positions"],
                unit_shifts=data["unit_shifts"],
                cell=data["cell"],
                edge_index=data["edge_index"],
                num_graphs=num_graphs,
                batch=data["batch"],
            )

        # Atomic energies
        node_e0 = self.atomic_energies_fn(data["node_attrs"])[
            num_atoms_arange, node_heads
        ]
        e0 = scatter_sum(
            src=node_e0, index=data["batch"], dim=0, dim_size=num_graphs
        )  # [n_graphs, n_heads]

        # Embeddings
        node_feats = self.node_embedding(data["node_attrs"])
        vectors, lengths = get_edge_vectors_and_lengths(
            positions=data["positions"],
            edge_index=data["edge_index"],
            shifts=data["shifts"],
        )
        edge_attrs = self.spherical_harmonics(vectors)
        edge_feats = self.radial_embedding(
            lengths, data["node_attrs"], data["edge_index"], self.atomic_numbers
        )
        if hasattr(self, "pair_repulsion"):
            pair_node_energy = self.pair_repulsion_fn(
                lengths, data["node_attrs"], data["edge_index"], self.atomic_numbers
            )
            pair_energy = scatter_sum(
                src=pair_node_energy, index=data["batch"], dim=-1, dim_size=num_graphs
            )  # [n_graphs,]
        else:
            pair_node_energy = torch.zeros_like(node_e0)
            pair_energy = torch.zeros_like(e0)

        node_heads_feats: Optional[torch.Tensor] = None
        if hasattr(self, "head_embedding"):
            node_heads_feats = torch.nn.functional.one_hot(
                node_heads, len(self.heads)
            ).to(data["node_attrs"].dtype)
            node_heads_feats = self.head_embedding(node_heads_feats)

        # Interactions
        energies = [e0, pair_energy]
        node_energies_list = [node_e0, pair_node_energy]
        node_feats_list = []
        for interaction, product, readout in zip(
            self.interactions, self.products, self.readouts
        ):
            node_feats, sc = interaction(
                node_attrs=data["node_attrs"],
                node_feats=node_feats,
                edge_attrs=edge_attrs,
                edge_feats=edge_feats,
                edge_index=data["edge_index"],
            )
            node_feats = product(
                node_feats=node_feats,
                sc=sc,
                node_attrs=data["node_attrs"],
            )
            node_feats_list.append(node_feats)
            node_energies = readout(node_feats, node_heads_feats)  # [n_nodes, 1]
            energy = scatter_sum(
                src=node_energies,
                index=data["batch"],
                dim=0,
                dim_size=num_graphs,
            )  # [n_graphs,]
            energies.append(energy)
            node_energies_list.append(node_energies)
        # Concatenate node features
        node_feats_out = torch.cat(node_feats_list, dim=-1)

        # Sum over energy contributions
        contributions = torch.stack(energies, dim=-1)
        total_energy = torch.sum(contributions, dim=-1)  # [n_graphs, ]
        node_energy_contributions = torch.stack(node_energies_list, dim=-1)
        node_energy = torch.sum(node_energy_contributions, dim=-1)  # [n_nodes, ]

        # Outputs
        forces, virials, stress, hessian = get_outputs(
            energy=total_energy,
            positions=data["positions"],
            displacement=displacement,
            cell=data["cell"],
            training=training,
            compute_force=compute_force,
            compute_virials=compute_virials,
            compute_stress=compute_stress,
            compute_hessian=compute_hessian,
        )

        return {
            "energy": total_energy,
            "node_energy": node_energy,
            "contributions": contributions,
            "forces": forces,
            "virials": virials,
            "stress": stress,
            "displacement": displacement,
            "hessian": hessian,
            "node_feats": node_feats_out,
        }


@compile_mode("script")
class ScaleShiftMACE(MACE):
    def __init__(
        self,
        atomic_inter_scale: float,
        atomic_inter_shift: float,
        **kwargs,
    ):
        super().__init__(**kwargs)
        self.scale_shift = ScaleShiftBlock(
            scale=atomic_inter_scale, shift=atomic_inter_shift
        )

    def forward(
        self,
        data: Dict[str, torch.Tensor],
        training: bool = False,
        compute_force: bool = True,
        compute_virials: bool = False,
        compute_stress: bool = False,
        compute_displacement: bool = False,
        compute_hessian: bool = False,
    ) -> Dict[str, Optional[torch.Tensor]]:
        # Setup
        data["positions"].requires_grad_(True)
        data["node_attrs"].requires_grad_(True)
        num_graphs = data["ptr"].numel() - 1
        num_atoms_arange = torch.arange(data["positions"].shape[0])
        node_heads = (
            data["head"][data["batch"]]
            if "head" in data
            else torch.zeros_like(data["batch"])
        )
        displacement = torch.zeros(
            (num_graphs, 3, 3),
            dtype=data["positions"].dtype,
            device=data["positions"].device,
        )
        if compute_virials or compute_stress or compute_displacement:
            (
                data["positions"],
                data["shifts"],
                displacement,
            ) = get_symmetric_displacement(
                positions=data["positions"],
                unit_shifts=data["unit_shifts"],
                cell=data["cell"],
                edge_index=data["edge_index"],
                num_graphs=num_graphs,
                batch=data["batch"],
            )

        # Atomic energies
        node_e0 = self.atomic_energies_fn(data["node_attrs"])[
            num_atoms_arange, node_heads
        ]
        e0 = scatter_sum(
            src=node_e0, index=data["batch"], dim=0, dim_size=num_graphs
        )  # [n_graphs, num_heads]

        # Embeddings
        node_heads_feats: Optional[torch.Tensor] = None
        if hasattr(self, "head_embedding"):
            node_heads_feats = torch.nn.functional.one_hot(
                node_heads, len(self.heads)
            ).to(data["node_attrs"].dtype)
            node_heads_feats = self.head_embedding(node_heads_feats)
        node_feats = self.node_embedding(data["node_attrs"])
        vectors, lengths = get_edge_vectors_and_lengths(
            positions=data["positions"],
            edge_index=data["edge_index"],
            shifts=data["shifts"],
        )
        edge_attrs = self.spherical_harmonics(vectors)
        edge_feats = self.radial_embedding(
            lengths, data["node_attrs"], data["edge_index"], self.atomic_numbers
        )
        if hasattr(self, "pair_repulsion"):
            pair_node_energy = self.pair_repulsion_fn(
                lengths, data["node_attrs"], data["edge_index"], self.atomic_numbers
            )
        else:
            pair_node_energy = torch.zeros_like(node_e0)

        # Interactions
        node_es_list = [pair_node_energy]
        node_feats_list = []
        for interaction, product, readout in zip(
            self.interactions, self.products, self.readouts
        ):
            node_feats, sc = interaction(
                node_attrs=data["node_attrs"],
                node_feats=node_feats,
                edge_attrs=edge_attrs,
                edge_feats=edge_feats,
                edge_index=data["edge_index"],
            )
            node_feats = product(
                node_feats=node_feats, sc=sc, node_attrs=data["node_attrs"]
            )
            node_feats_list.append(node_feats)
            node_es_list.append(readout(node_feats, node_heads_feats).squeeze(-1))

        # Concatenate node features
        node_feats_out = torch.cat(node_feats_list, dim=-1)
        # Sum over interactions
        node_inter_es = torch.sum(
            torch.stack(node_es_list, dim=0), dim=0
        )  # [n_nodes, ]
        node_inter_es = self.scale_shift(node_inter_es, node_heads)

        # Sum over nodes in graph
        inter_e = scatter_sum(
            src=node_inter_es, index=data["batch"], dim=-1, dim_size=num_graphs
        )  # [n_graphs,]

        # Add E_0 and (scaled) interaction energy
        total_energy = e0 + inter_e
        node_energy = node_e0 + node_inter_es
        forces, virials, stress, hessian = get_outputs(
            energy=inter_e,
            positions=data["positions"],
            displacement=displacement,
            cell=data["cell"],
            training=training,
            compute_force=compute_force,
            compute_virials=compute_virials,
            compute_stress=compute_stress,
            compute_hessian=compute_hessian,
        )
        output = {
            "energy": total_energy,
            "node_energy": node_energy,
            "interaction_energy": inter_e,
            "forces": forces,
            "virials": virials,
            "stress": stress,
            "hessian": hessian,
            "displacement": displacement,
            "node_feats": node_feats_out,
        }

        return output


class BOTNet(torch.nn.Module):
    def __init__(
        self,
        r_max: float,
        num_bessel: int,
        num_polynomial_cutoff: int,
        max_ell: int,
        interaction_cls: Type[InteractionBlock],
        interaction_cls_first: Type[InteractionBlock],
        num_interactions: int,
        num_elements: int,
        hidden_irreps: o3.Irreps,
        MLP_irreps: o3.Irreps,
        atomic_energies: np.ndarray,
        gate: Optional[Callable],
        avg_num_neighbors: float,
        atomic_numbers: List[int],
        cueq_config: Optional[Dict[str, Any]] = None,  # pylint: disable=unused-argument
    ):
        super().__init__()
        self.r_max = r_max
        self.atomic_numbers = atomic_numbers
        # Embedding
        node_attr_irreps = o3.Irreps([(num_elements, (0, 1))])
        node_feats_irreps = o3.Irreps([(hidden_irreps.count(o3.Irrep(0, 1)), (0, 1))])
        self.node_embedding = LinearNodeEmbeddingBlock(
            irreps_in=node_attr_irreps, irreps_out=node_feats_irreps
        )
        self.radial_embedding = RadialEmbeddingBlock(
            r_max=r_max,
            num_bessel=num_bessel,
            num_polynomial_cutoff=num_polynomial_cutoff,
        )
        edge_feats_irreps = o3.Irreps(f"{self.radial_embedding.out_dim}x0e")

        sh_irreps = o3.Irreps.spherical_harmonics(max_ell)
        self.spherical_harmonics = o3.SphericalHarmonics(
            sh_irreps, normalize=True, normalization="component"
        )

        # Interactions and readouts
        self.atomic_energies_fn = AtomicEnergiesBlock(atomic_energies)

        self.interactions = torch.nn.ModuleList()
        self.readouts = torch.nn.ModuleList()

        inter = interaction_cls_first(
            node_attrs_irreps=node_attr_irreps,
            node_feats_irreps=node_feats_irreps,
            edge_attrs_irreps=sh_irreps,
            edge_feats_irreps=edge_feats_irreps,
            target_irreps=hidden_irreps,
            avg_num_neighbors=avg_num_neighbors,
        )
        self.interactions.append(inter)
        self.readouts.append(LinearReadoutBlock(inter.irreps_out))

        for i in range(num_interactions - 1):
            inter = interaction_cls(
                node_attrs_irreps=node_attr_irreps,
                node_feats_irreps=inter.irreps_out,
                edge_attrs_irreps=sh_irreps,
                edge_feats_irreps=edge_feats_irreps,
                target_irreps=hidden_irreps,
                avg_num_neighbors=avg_num_neighbors,
            )
            self.interactions.append(inter)
            if i == num_interactions - 2:
                self.readouts.append(
                    NonLinearReadoutBlock(inter.irreps_out, MLP_irreps, gate)
                )
            else:
                self.readouts.append(LinearReadoutBlock(inter.irreps_out))

    def forward(self, data: AtomicData, training=False) -> Dict[str, Any]:
        # Setup
        data.positions.requires_grad = True
        num_atoms_arange = torch.arange(data.positions.shape[0])

        # Atomic energies
        node_e0 = self.atomic_energies_fn(data["node_attrs"])[
            num_atoms_arange, data["head"][data["batch"]]
        ]
        e0 = scatter_sum(
            src=node_e0, index=data.batch, dim=-1, dim_size=data.num_graphs
        )  # [n_graphs, n_heads]

        # Embeddings
        node_feats = self.node_embedding(data.node_attrs)
        vectors, lengths = get_edge_vectors_and_lengths(
            positions=data.positions, edge_index=data.edge_index, shifts=data.shifts
        )
        edge_attrs = self.spherical_harmonics(vectors)
        edge_feats = self.radial_embedding(
            lengths, data["node_attrs"], data["edge_index"], self.atomic_numbers
        )

        # Interactions
        energies = [e0]
        for interaction, readout in zip(self.interactions, self.readouts):
            node_feats = interaction(
                node_attrs=data.node_attrs,
                node_feats=node_feats,
                edge_attrs=edge_attrs,
                edge_feats=edge_feats,
                edge_index=data.edge_index,
            )
            node_energies = readout(node_feats).squeeze(-1)  # [n_nodes, ]
            energy = scatter_sum(
                src=node_energies, index=data.batch, dim=-1, dim_size=data.num_graphs
            )  # [n_graphs,]
            energies.append(energy)

        # Sum over energy contributions
        contributions = torch.stack(energies, dim=-1)
        total_energy = torch.sum(contributions, dim=-1)  # [n_graphs, ]

        output = {
            "energy": total_energy,
            "contributions": contributions,
            "forces": compute_forces(
                energy=total_energy, positions=data.positions, training=training
            ),
        }

        return output


class ScaleShiftBOTNet(BOTNet):
    def __init__(
        self,
        atomic_inter_scale: float,
        atomic_inter_shift: float,
        **kwargs,
    ):
        super().__init__(**kwargs)
        self.scale_shift = ScaleShiftBlock(
            scale=atomic_inter_scale, shift=atomic_inter_shift
        )

    def forward(self, data: AtomicData, training=False) -> Dict[str, Any]:
        # Setup
        data.positions.requires_grad = True
        num_atoms_arange = torch.arange(data.positions.shape[0])
        # Atomic energies
        node_e0 = self.atomic_energies_fn(data["node_attrs"])[
            num_atoms_arange, data["head"][data["batch"]]
        ]
        e0 = scatter_sum(
            src=node_e0, index=data.batch, dim=-1, dim_size=data.num_graphs
        )  # [n_graphs,]

        # Embeddings
        node_feats = self.node_embedding(data.node_attrs)
        vectors, lengths = get_edge_vectors_and_lengths(
            positions=data.positions, edge_index=data.edge_index, shifts=data.shifts
        )
        edge_attrs = self.spherical_harmonics(vectors)
        edge_feats = self.radial_embedding(
            lengths, data["node_attrs"], data["edge_index"], self.atomic_numbers
        )

        # Interactions
        node_es_list = []
        for interaction, readout in zip(self.interactions, self.readouts):
            node_feats = interaction(
                node_attrs=data.node_attrs,
                node_feats=node_feats,
                edge_attrs=edge_attrs,
                edge_feats=edge_feats,
                edge_index=data.edge_index,
            )

            node_es_list.append(readout(node_feats).squeeze(-1))  # {[n_nodes, ], }

        # Sum over interactions
        node_inter_es = torch.sum(
            torch.stack(node_es_list, dim=0), dim=0
        )  # [n_nodes, ]
        node_inter_es = self.scale_shift(node_inter_es, data["head"][data["batch"]])

        # Sum over nodes in graph
        inter_e = scatter_sum(
            src=node_inter_es, index=data.batch, dim=-1, dim_size=data.num_graphs
        )  # [n_graphs,]

        # Add E_0 and (scaled) interaction energy
        total_e = e0 + inter_e

        output = {
            "energy": total_e,
            "forces": compute_forces(
                energy=inter_e, positions=data.positions, training=training
            ),
        }

        return output


@compile_mode("script")
class AtomicDipolesMACE(torch.nn.Module):
    def __init__(
        self,
        r_max: float,
        num_bessel: int,
        num_polynomial_cutoff: int,
        max_ell: int,
        interaction_cls: Type[InteractionBlock],
        interaction_cls_first: Type[InteractionBlock],
        num_interactions: int,
        num_elements: int,
        hidden_irreps: o3.Irreps,
        MLP_irreps: o3.Irreps,
        avg_num_neighbors: float,
        atomic_numbers: List[int],
        correlation: int,
        gate: Optional[Callable],
        atomic_energies: Optional[
            None
        ],  # Just here to make it compatible with energy models, MUST be None
        radial_type: Optional[str] = "bessel",
        radial_MLP: Optional[List[int]] = None,
        cueq_config: Optional[Dict[str, Any]] = None,  # pylint: disable=unused-argument
    ):
        super().__init__()
        self.register_buffer(
            "atomic_numbers", torch.tensor(atomic_numbers, dtype=torch.int64)
        )
        self.register_buffer("r_max", torch.tensor(r_max, dtype=torch.float64))
        self.register_buffer(
            "num_interactions", torch.tensor(num_interactions, dtype=torch.int64)
        )
        assert atomic_energies is None

        # Embedding
        node_attr_irreps = o3.Irreps([(num_elements, (0, 1))])
        node_feats_irreps = o3.Irreps([(hidden_irreps.count(o3.Irrep(0, 1)), (0, 1))])
        self.node_embedding = LinearNodeEmbeddingBlock(
            irreps_in=node_attr_irreps, irreps_out=node_feats_irreps
        )
        self.radial_embedding = RadialEmbeddingBlock(
            r_max=r_max,
            num_bessel=num_bessel,
            num_polynomial_cutoff=num_polynomial_cutoff,
            radial_type=radial_type,
        )
        edge_feats_irreps = o3.Irreps(f"{self.radial_embedding.out_dim}x0e")

        sh_irreps = o3.Irreps.spherical_harmonics(max_ell)
        num_features = hidden_irreps.count(o3.Irrep(0, 1))
        interaction_irreps = (sh_irreps * num_features).sort()[0].simplify()
        self.spherical_harmonics = o3.SphericalHarmonics(
            sh_irreps, normalize=True, normalization="component"
        )
        if radial_MLP is None:
            radial_MLP = [64, 64, 64]

        # Interactions and readouts
        inter = interaction_cls_first(
            node_attrs_irreps=node_attr_irreps,
            node_feats_irreps=node_feats_irreps,
            edge_attrs_irreps=sh_irreps,
            edge_feats_irreps=edge_feats_irreps,
            target_irreps=interaction_irreps,
            hidden_irreps=hidden_irreps,
            avg_num_neighbors=avg_num_neighbors,
            radial_MLP=radial_MLP,
        )
        self.interactions = torch.nn.ModuleList([inter])

        # Use the appropriate self connection at the first layer
        use_sc_first = False
        if "Residual" in str(interaction_cls_first):
            use_sc_first = True

        node_feats_irreps_out = inter.target_irreps
        prod = EquivariantProductBasisBlock(
            node_feats_irreps=node_feats_irreps_out,
            target_irreps=hidden_irreps,
            correlation=correlation,
            num_elements=num_elements,
            use_sc=use_sc_first,
        )
        self.products = torch.nn.ModuleList([prod])

        self.readouts = torch.nn.ModuleList()
        self.readouts.append(LinearDipoleReadoutBlock(hidden_irreps, dipole_only=True))

        for i in range(num_interactions - 1):
            if i == num_interactions - 2:
                assert (
                    len(hidden_irreps) > 1
                ), "To predict dipoles use at least l=1 hidden_irreps"
                hidden_irreps_out = str(
                    hidden_irreps[1]
                )  # Select only l=1 vectors for last layer
            else:
                hidden_irreps_out = hidden_irreps
            inter = interaction_cls(
                node_attrs_irreps=node_attr_irreps,
                node_feats_irreps=hidden_irreps,
                edge_attrs_irreps=sh_irreps,
                edge_feats_irreps=edge_feats_irreps,
                target_irreps=interaction_irreps,
                hidden_irreps=hidden_irreps_out,
                avg_num_neighbors=avg_num_neighbors,
                radial_MLP=radial_MLP,
            )
            self.interactions.append(inter)
            prod = EquivariantProductBasisBlock(
                node_feats_irreps=interaction_irreps,
                target_irreps=hidden_irreps_out,
                correlation=correlation,
                num_elements=num_elements,
                use_sc=True,
            )
            self.products.append(prod)
            if i == num_interactions - 2:
                self.readouts.append(
                    NonLinearDipoleReadoutBlock(
                        hidden_irreps_out, MLP_irreps, gate, dipole_only=True
                    )
                )
            else:
                self.readouts.append(
                    LinearDipoleReadoutBlock(hidden_irreps, dipole_only=True)
                )

    def forward(
        self,
        data: Dict[str, torch.Tensor],
        training: bool = False,  # pylint: disable=W0613
        compute_force: bool = False,
        compute_virials: bool = False,
        compute_stress: bool = False,
        compute_displacement: bool = False,
    ) -> Dict[str, Optional[torch.Tensor]]:
        assert compute_force is False
        assert compute_virials is False
        assert compute_stress is False
        assert compute_displacement is False
        # Setup
        data["node_attrs"].requires_grad_(True)
        data["positions"].requires_grad_(True)
        num_graphs = data["ptr"].numel() - 1

        # Embeddings
        node_feats = self.node_embedding(data["node_attrs"])
        vectors, lengths = get_edge_vectors_and_lengths(
            positions=data["positions"],
            edge_index=data["edge_index"],
            shifts=data["shifts"],
        )
        edge_attrs = self.spherical_harmonics(vectors)
        edge_feats = self.radial_embedding(
            lengths, data["node_attrs"], data["edge_index"], self.atomic_numbers
        )

        # Interactions
        dipoles = []
        for interaction, product, readout in zip(
            self.interactions, self.products, self.readouts
        ):
            node_feats, sc = interaction(
                node_attrs=data["node_attrs"],
                node_feats=node_feats,
                edge_attrs=edge_attrs,
                edge_feats=edge_feats,
                edge_index=data["edge_index"],
            )
            node_feats = product(
                node_feats=node_feats,
                sc=sc,
                node_attrs=data["node_attrs"],
            )
            node_dipoles = readout(node_feats).squeeze(-1)  # [n_nodes,3]
            dipoles.append(node_dipoles)

        # Compute the dipoles
        contributions_dipoles = torch.stack(
            dipoles, dim=-1
        )  # [n_nodes,3,n_contributions]
        atomic_dipoles = torch.sum(contributions_dipoles, dim=-1)  # [n_nodes,3]
        total_dipole = scatter_sum(
            src=atomic_dipoles,
            index=data["batch"],
            dim=0,
            dim_size=num_graphs,
        )  # [n_graphs,3]
        baseline = compute_fixed_charge_dipole(
            charges=data["charges"],
            positions=data["positions"],
            batch=data["batch"],
            num_graphs=num_graphs,
        )  # [n_graphs,3]
        total_dipole = total_dipole + baseline

        output = {
            "dipole": total_dipole,
            "atomic_dipoles": atomic_dipoles,
        }
        return output


@compile_mode("script")
class EnergyDipolesMACE(torch.nn.Module):
    def __init__(
        self,
        r_max: float,
        num_bessel: int,
        num_polynomial_cutoff: int,
        max_ell: int,
        interaction_cls: Type[InteractionBlock],
        interaction_cls_first: Type[InteractionBlock],
        num_interactions: int,
        num_elements: int,
        hidden_irreps: o3.Irreps,
        MLP_irreps: o3.Irreps,
        avg_num_neighbors: float,
        atomic_numbers: List[int],
        correlation: int,
        gate: Optional[Callable],
        atomic_energies: Optional[np.ndarray],
        radial_MLP: Optional[List[int]] = None,
        cueq_config: Optional[Dict[str, Any]] = None,  # pylint: disable=unused-argument
    ):
        super().__init__()
        self.register_buffer(
            "atomic_numbers", torch.tensor(atomic_numbers, dtype=torch.int64)
        )
        self.register_buffer("r_max", torch.tensor(r_max, dtype=torch.float64))
        self.register_buffer(
            "num_interactions", torch.tensor(num_interactions, dtype=torch.int64)
        )
        # Embedding
        node_attr_irreps = o3.Irreps([(num_elements, (0, 1))])
        node_feats_irreps = o3.Irreps([(hidden_irreps.count(o3.Irrep(0, 1)), (0, 1))])
        self.node_embedding = LinearNodeEmbeddingBlock(
            irreps_in=node_attr_irreps, irreps_out=node_feats_irreps
        )
        self.radial_embedding = RadialEmbeddingBlock(
            r_max=r_max,
            num_bessel=num_bessel,
            num_polynomial_cutoff=num_polynomial_cutoff,
        )
        edge_feats_irreps = o3.Irreps(f"{self.radial_embedding.out_dim}x0e")

        sh_irreps = o3.Irreps.spherical_harmonics(max_ell)
        num_features = hidden_irreps.count(o3.Irrep(0, 1))
        interaction_irreps = (sh_irreps * num_features).sort()[0].simplify()
        self.spherical_harmonics = o3.SphericalHarmonics(
            sh_irreps, normalize=True, normalization="component"
        )
        if radial_MLP is None:
            radial_MLP = [64, 64, 64]
        # Interactions and readouts
        self.atomic_energies_fn = AtomicEnergiesBlock(atomic_energies)

        inter = interaction_cls_first(
            node_attrs_irreps=node_attr_irreps,
            node_feats_irreps=node_feats_irreps,
            edge_attrs_irreps=sh_irreps,
            edge_feats_irreps=edge_feats_irreps,
            target_irreps=interaction_irreps,
            hidden_irreps=hidden_irreps,
            avg_num_neighbors=avg_num_neighbors,
            radial_MLP=radial_MLP,
        )
        self.interactions = torch.nn.ModuleList([inter])

        # Use the appropriate self connection at the first layer
        use_sc_first = False
        if "Residual" in str(interaction_cls_first):
            use_sc_first = True

        node_feats_irreps_out = inter.target_irreps
        prod = EquivariantProductBasisBlock(
            node_feats_irreps=node_feats_irreps_out,
            target_irreps=hidden_irreps,
            correlation=correlation,
            num_elements=num_elements,
            use_sc=use_sc_first,
        )
        self.products = torch.nn.ModuleList([prod])

        self.readouts = torch.nn.ModuleList()
        self.readouts.append(LinearDipoleReadoutBlock(hidden_irreps, dipole_only=False))

        for i in range(num_interactions - 1):
            if i == num_interactions - 2:
                assert (
                    len(hidden_irreps) > 1
                ), "To predict dipoles use at least l=1 hidden_irreps"
                hidden_irreps_out = str(
                    hidden_irreps[:2]
                )  # Select scalars and l=1 vectors for last layer
            else:
                hidden_irreps_out = hidden_irreps
            inter = interaction_cls(
                node_attrs_irreps=node_attr_irreps,
                node_feats_irreps=hidden_irreps,
                edge_attrs_irreps=sh_irreps,
                edge_feats_irreps=edge_feats_irreps,
                target_irreps=interaction_irreps,
                hidden_irreps=hidden_irreps_out,
                avg_num_neighbors=avg_num_neighbors,
                radial_MLP=radial_MLP,
            )
            self.interactions.append(inter)
            prod = EquivariantProductBasisBlock(
                node_feats_irreps=interaction_irreps,
                target_irreps=hidden_irreps_out,
                correlation=correlation,
                num_elements=num_elements,
                use_sc=True,
            )
            self.products.append(prod)
            if i == num_interactions - 2:
                self.readouts.append(
                    NonLinearDipoleReadoutBlock(
                        hidden_irreps_out, MLP_irreps, gate, dipole_only=False
                    )
                )
            else:
                self.readouts.append(
                    LinearDipoleReadoutBlock(hidden_irreps, dipole_only=False)
                )

    def forward(
        self,
        data: Dict[str, torch.Tensor],
        training: bool = False,
        compute_force: bool = True,
        compute_virials: bool = False,
        compute_stress: bool = False,
        compute_displacement: bool = False,
    ) -> Dict[str, Optional[torch.Tensor]]:
        # Setup
        data["node_attrs"].requires_grad_(True)
        data["positions"].requires_grad_(True)
        num_graphs = data["ptr"].numel() - 1
        num_atoms_arange = torch.arange(data["positions"].shape[0])
        displacement = torch.zeros(
            (num_graphs, 3, 3),
            dtype=data["positions"].dtype,
            device=data["positions"].device,
        )
        if compute_virials or compute_stress or compute_displacement:
            (
                data["positions"],
                data["shifts"],
                displacement,
            ) = get_symmetric_displacement(
                positions=data["positions"],
                unit_shifts=data["unit_shifts"],
                cell=data["cell"],
                edge_index=data["edge_index"],
                num_graphs=num_graphs,
                batch=data["batch"],
            )

        # Atomic energies
        node_e0 = self.atomic_energies_fn(data["node_attrs"])[
            num_atoms_arange, data["head"][data["batch"]]
        ]
        e0 = scatter_sum(
            src=node_e0, index=data["batch"], dim=-1, dim_size=num_graphs
        )  # [n_graphs,]

        # Embeddings
        node_feats = self.node_embedding(data["node_attrs"])
        vectors, lengths = get_edge_vectors_and_lengths(
            positions=data["positions"],
            edge_index=data["edge_index"],
            shifts=data["shifts"],
        )
        edge_attrs = self.spherical_harmonics(vectors)
        edge_feats = self.radial_embedding(
            lengths, data["node_attrs"], data["edge_index"], self.atomic_numbers
        )

        # Interactions
        energies = [e0]
        node_energies_list = [node_e0]
        dipoles = []
        for interaction, product, readout in zip(
            self.interactions, self.products, self.readouts
        ):
            node_feats, sc = interaction(
                node_attrs=data["node_attrs"],
                node_feats=node_feats,
                edge_attrs=edge_attrs,
                edge_feats=edge_feats,
                edge_index=data["edge_index"],
            )
            node_feats = product(
                node_feats=node_feats,
                sc=sc,
                node_attrs=data["node_attrs"],
            )
            node_out = readout(node_feats).squeeze(-1)  # [n_nodes, ]
            # node_energies = readout(node_feats).squeeze(-1)  # [n_nodes, ]
            node_energies = node_out[:, 0]
            energy = scatter_sum(
                src=node_energies, index=data["batch"], dim=-1, dim_size=num_graphs
            )  # [n_graphs,]
            energies.append(energy)
            node_dipoles = node_out[:, 1:]
            dipoles.append(node_dipoles)

        # Compute the energies and dipoles
        contributions = torch.stack(energies, dim=-1)
        total_energy = torch.sum(contributions, dim=-1)  # [n_graphs, ]
        node_energy_contributions = torch.stack(node_energies_list, dim=-1)
        node_energy = torch.sum(node_energy_contributions, dim=-1)  # [n_nodes, ]
        contributions_dipoles = torch.stack(
            dipoles, dim=-1
        )  # [n_nodes,3,n_contributions]
        atomic_dipoles = torch.sum(contributions_dipoles, dim=-1)  # [n_nodes,3]
        total_dipole = scatter_sum(
            src=atomic_dipoles,
            index=data["batch"].unsqueeze(-1),
            dim=0,
            dim_size=num_graphs,
        )  # [n_graphs,3]
        baseline = compute_fixed_charge_dipole(
            charges=data["charges"],
            positions=data["positions"],
            batch=data["batch"],
            num_graphs=num_graphs,
        )  # [n_graphs,3]
        total_dipole = total_dipole + baseline

        forces, virials, stress, _ = get_outputs(
            energy=total_energy,
            positions=data["positions"],
            displacement=displacement,
            cell=data["cell"],
            training=training,
            compute_force=compute_force,
            compute_virials=compute_virials,
            compute_stress=compute_stress,
        )

        output = {
            "energy": total_energy,
            "node_energy": node_energy,
            "contributions": contributions,
            "forces": forces,
            "virials": virials,
            "stress": stress,
            "displacement": displacement,
            "dipole": total_dipole,
            "atomic_dipoles": atomic_dipoles,
        }
        return output<|MERGE_RESOLUTION|>--- conflicted
+++ resolved
@@ -62,11 +62,8 @@
         radial_MLP: Optional[List[int]] = None,
         radial_type: Optional[str] = "bessel",
         heads: Optional[List[str]] = None,
-<<<<<<< HEAD
         head_emb_dim: Optional[int] = None,
-=======
         cueq_config: Optional[Dict[str, Any]] = None,
->>>>>>> 921f63df
     ):
         super().__init__()
         self.register_buffer(
@@ -154,13 +151,9 @@
 
         self.readouts = torch.nn.ModuleList()
         self.readouts.append(
-<<<<<<< HEAD
-            LinearReadoutBlock(hidden_irreps, o3.Irreps(f"{self.readout_dim}x0e"))
-=======
             LinearReadoutBlock(
-                hidden_irreps, o3.Irreps(f"{len(heads)}x0e"), cueq_config
-            )
->>>>>>> 921f63df
+                hidden_irreps, o3.Irreps(f"{self.readout_dim}x0e"), cueq_config
+            )
         )
 
         for i in range(num_interactions - 1):
@@ -206,11 +199,7 @@
             else:
                 self.readouts.append(
                     LinearReadoutBlock(
-<<<<<<< HEAD
-                        hidden_irreps, o3.Irreps(f"{self.readout_dim}x0e")
-=======
-                        hidden_irreps, o3.Irreps(f"{len(heads)}x0e"), cueq_config
->>>>>>> 921f63df
+                        hidden_irreps, o3.Irreps(f"{self.readout_dim}x0e"), cueq_config
                     )
                 )
 
