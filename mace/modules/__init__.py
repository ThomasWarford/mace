--- conflicted
+++ resolved
@@ -7,33 +7,28 @@
     AgnosticResidualNonlinearInteractionBlock,
     AtomicEnergiesBlock,
     EquivariantProductBasisBlock,
+    FixedChargeDipoleBlock,
     InteractionBlock,
+    LinearDipoleReadoutBlock,
     LinearNodeEmbeddingBlock,
     LinearReadoutBlock,
+    NonLinearDipoleReadoutBlock,
     NonLinearReadoutBlock,
     RadialEmbeddingBlock,
     RealAgnosticInteractionBlock,
     RealAgnosticResidualInteractionBlock,
     ResidualElementDependentInteractionBlock,
     ScaleShiftBlock,
-    FixedChargeDipoleBlock,
-    LinearDipoleReadoutBlock,
-    NonLinearDipoleReadoutBlock,
 )
-<<<<<<< HEAD
 from .loss import (
+    DipoleSingleLoss,
     EnergyForcesLoss,
     WeightedEnergyForcesLoss,
     WeightedEnergyForcesStressLoss,
     WeightedEnergyForcesVirialsLoss,
     WeightedForcesLoss,
 )
-from .models import MACE, BOTNet, ScaleShiftBOTNet, ScaleShiftMACE
-=======
-from .loss import (EnergyForcesLoss, WeightedEnergyForcesLoss, 
-                    WeightedForcesLoss, DipoleSingleLoss)
-from .models import MACE, BOTNet, ScaleShiftBOTNet, ScaleShiftMACE, AtomicDipolesMACE
->>>>>>> 2bed67a6
+from .models import MACE, AtomicDipolesMACE, BOTNet, ScaleShiftBOTNet, ScaleShiftMACE
 from .radial import BesselBasis, PolynomialCutoff
 from .symmetric_contraction import SymmetricContraction
 from .utils import (
@@ -86,12 +81,9 @@
     "EnergyForcesLoss",
     "WeightedEnergyForcesLoss",
     "WeightedForcesLoss",
-<<<<<<< HEAD
     "WeightedEnergyForcesVirialsLoss",
     "WeightedEnergyForcesStressLoss",
-=======
     "DipoleSingleLoss",
->>>>>>> 2bed67a6
     "SymmetricContraction",
     "interaction_classes",
     "compute_mean_std_atomic_inter_energy",
