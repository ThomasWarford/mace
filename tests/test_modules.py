--- conflicted
+++ resolved
@@ -234,35 +234,6 @@
     assert np.all(rms >= 0)
     assert rms[0] != rms[1]
 
-<<<<<<< HEAD
-config = Configuration(
-    atomic_numbers=np.array([8, 1, 1]),
-    positions=np.array(
-        [
-            [0.0, -2.0, 0.0],
-            [1.0, 0.0, 0.0],
-            [0.0, 1.0, 0.0],
-        ]
-    ),
-    properties={
-        "forces": np.array(
-            [
-                [0.0, -1.3, 0.0],
-                [1.0, 0.2, 0.0],
-                [0.0, 1.1, 0.3],
-            ]
-        ),
-        "energy": -1.5,
-        "stress": np.array([1.0, 0.0, 0.5, 0.0, -1.0, 0.0]),
-    },
-    property_weights={
-        "forces": 1.0,
-        "energy": 1.0,
-        "stress": 1.0,
-    },
-)
-=======
->>>>>>> 3314f325
 
 def test_compute_statistics(data_loader, atomic_energies):
     avg_num_neighbors, mean, std = compute_statistics(data_loader, atomic_energies)
